--- conflicted
+++ resolved
@@ -13,17 +13,10 @@
 azure-functions-codegen = { version = "0.7.0", path = "../azure-functions-codegen" }
 log = { version = "0.4.6", features = ["std"] }
 grpcio = { version = "0.4.4", default-features = false, features = ["protobuf-codec"] }
-<<<<<<< HEAD
-futures = "0.1.24"
-clap = "2.32.0"
-tokio-threadpool = "0.1.13"
-serde = "1.0.89"
-=======
 futures = "0.1.26"
 clap = "2.33.0"
 tokio-threadpool = "0.1.13"
 serde = "1.0.90"
->>>>>>> 5871bd36
 serde_json = "1.0.39"
 serde_derive = "1.0.90"
 chrono = { version = "0.4.6", features = ["serde"] }
